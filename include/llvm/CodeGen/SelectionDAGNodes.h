--- conflicted
+++ resolved
@@ -432,7 +432,6 @@
     uint16_t IsVolatile : 1;
     uint16_t IsNonTemporal : 1;
     uint16_t IsInvariant : 1;
-    uint16_t SynchScope : 1; // enum SynchronizationScope
     uint16_t Ordering : 4;   // enum AtomicOrdering
   };
   enum { NumMemSDNodeBits = NumSDNodeBits + 8 };
@@ -1121,11 +1120,7 @@
 
   /// Returns the synchronization scope of this atomic operation.
   SynchronizationScope getSynchScope() const {
-<<<<<<< HEAD
     return SynchScope;
-=======
-    return static_cast<SynchronizationScope>(MemSDNodeBits.SynchScope);
->>>>>>> 744b8ba7
   }
 
   // Returns the offset from the location of the access.
@@ -1207,29 +1202,10 @@
   void InitAtomic(AtomicOrdering SuccessOrdering,
                   AtomicOrdering FailureOrdering,
                   SynchronizationScope SynchScope) {
-<<<<<<< HEAD
-    // This must match encodeMemSDNodeFlags() in SelectionDAG.cpp.
-    assert((AtomicOrdering)((unsigned)SuccessOrdering & 15) ==
-               SuccessOrdering &&
-           "Ordering may not require more than 4 bits!");
-    assert((AtomicOrdering)((unsigned)FailureOrdering & 15) ==
-               FailureOrdering &&
-           "Ordering may not require more than 4 bits!");
-    SubclassData |= (unsigned)SuccessOrdering << 8;
+    MemSDNodeBits.Ordering = static_cast<uint16_t>(SuccessOrdering);
+    assert(getOrdering() == SuccessOrdering && "Value truncated");
     this->FailureOrdering = FailureOrdering;
     this->SynchScope = SynchScope;
-    assert(getSuccessOrdering() == SuccessOrdering &&
-           "Ordering encoding error!");
-    assert(getFailureOrdering() == FailureOrdering &&
-           "Ordering encoding error!");
-    assert(getSynchScope() == SynchScope && "Synch-scope encoding error!");
-=======
-    MemSDNodeBits.Ordering = static_cast<uint16_t>(SuccessOrdering);
-    assert(getOrdering() == SuccessOrdering && "Value truncated");
-    MemSDNodeBits.SynchScope = static_cast<uint16_t>(SynchScope);
-    assert(getSynchScope() == SynchScope && "Value truncated");
-    this->FailureOrdering = FailureOrdering;
->>>>>>> 744b8ba7
   }
 
 public:
